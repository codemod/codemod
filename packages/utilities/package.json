{
  "name": "@codemod-com/utilities",
  "author": "Codemod, Inc.",
  "version": "1.1.5",
  "description": "The utilities used across Codemod.com packages",
  "type": "module",
  "main": "./dist/index.js",
  "module": "./dist/index.js",
  "types": "./dist/index.d.ts",
  "sideEffects": false,
  "files": [
    "./dist",
    "!**/*.test.js",
    "!**/*.test.d.ts",
    "LICENSE",
    "README.md",
    "tsconfig.json"
  ],
  "scripts": {
    "build": "tsc",
    "test": "vitest run",
    "coverage": "vitest run --coverage"
  },
  "keywords": [],
  "license": "Apache-2.0",
  "devDependencies": {
    "@types/js-beautify": "^1.14.3",
    "@types/jscodeshift": "^0.11.11",
    "@types/ms": "^0.7.34",
    "@types/node": "20.10.3",
    "@types/semver": "^7.5.8",
    "@types/tar": "^6.1.11",
    "@types/tar-stream": "^3.1.3",
    "@vitest/coverage-v8": "^1.0.1",
    "memfs": "^4.8.2",
    "ts-node": "10.9.1",
    "typescript": "^5.3.2",
    "vitest": "^1.0.1",
    "@codemod-com/filemod": "workspace:*"
  },
  "dependencies": {
<<<<<<< HEAD
    "@clerk/backend": "^1.2.1",
    "@codemod-com/filemod": "workspace:*",
=======
>>>>>>> 89e02277
    "bl": "^6.0.11",
    "change-case": "^5.2.0",
    "glob": "^10.4.1",
    "js-beautify": "^1.14.11",
    "jscodeshift": "^0.15.1",
    "ms": "^2.1.3",
    "semver": "^7.6.2",
    "tar": "^6.1.15",
    "tar-stream": "^3.1.7",
    "valibot": "^0.24.1",
    "prettier": "^3.2.5"
  }
}<|MERGE_RESOLUTION|>--- conflicted
+++ resolved
@@ -1,7 +1,7 @@
 {
   "name": "@codemod-com/utilities",
   "author": "Codemod, Inc.",
-  "version": "1.1.5",
+  "version": "1.1.6",
   "description": "The utilities used across Codemod.com packages",
   "type": "module",
   "main": "./dist/index.js",
@@ -39,11 +39,8 @@
     "@codemod-com/filemod": "workspace:*"
   },
   "dependencies": {
-<<<<<<< HEAD
     "@clerk/backend": "^1.2.1",
     "@codemod-com/filemod": "workspace:*",
-=======
->>>>>>> 89e02277
     "bl": "^6.0.11",
     "change-case": "^5.2.0",
     "glob": "^10.4.1",
