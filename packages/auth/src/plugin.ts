--- conflicted
+++ resolved
@@ -108,24 +108,6 @@
             request.organizations = undefined;
             request.allowedNamespaces = undefined;
           }
-<<<<<<< HEAD
-
-          const userData = await getUserInfo(authHeader);
-          console.log(userData);
-
-          const { data } = await axios.get(`${authBackendUrl}/userData`, {
-            headers: {
-              Authorization: authHeader,
-            },
-          });
-
-          const { user, organizations, allowedNamespaces } = data;
-
-          request.user = user;
-          request.organizations = organizations;
-          request.allowedNamespaces = allowedNamespaces;
-=======
->>>>>>> f63d45a1
         } catch (error) {
           console.error(error);
           reply.code(401).send({ error: "Unauthorized" });
