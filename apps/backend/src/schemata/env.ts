import { isNeitherNullNorUndefined } from "@codemod-com/utilities";
import {
  type Output,
  type ValiError,
  array,
  coerce,
  number,
  object,
  optional,
  parse,
  string,
} from "valibot";

export const environmentSchema = object({
  PORT: coerce(number(), (input) => Number(input)),
  ENCRYPTION_KEY: string(),
  SIGNATURE_PRIVATE_KEY: string(),
  AWS_ACCESS_KEY_ID: optional(string()),
  AWS_SECRET_ACCESS_KEY: optional(string()),
  DATABASE_URI: string(),
  VERIFIED_PUBLISHERS: coerce(array(string()), (input) => {
    if (!isNeitherNullNorUndefined(input)) {
      return [];
    }

    if (Array.isArray(input)) {
      return input;
    }

    if (typeof input === "string") {
      return input.split(",").map((p) => p.trim());
    }

    return [];
  }),
  OPEN_AI_API_KEY: optional(string()),
  CHROMA_BACKEND_URL: optional(string()),
  CLAUDE_API_KEY: optional(string()),
  CLERK_PUBLISH_KEY: optional(string()),
  CLERK_SECRET_KEY: optional(string()),
  CLERK_JWT_KEY: optional(string()),
  REPLICATE_API_KEY: optional(string()),
  REDIS_HOST: optional(string()),
  REDIS_PORT: optional(string()),
  TASK_MANAGER_QUEUE_NAME: optional(string()),
  POSTHOG_API_KEY: optional(string()),
  POSTHOG_PROJECT_ID: optional(string()),
<<<<<<< HEAD
  AUTH_SERVICE_URL: string(),
=======
  CODEMOD_COM_API_URL: string(),
>>>>>>> 89e02277
});

export type Environment = Output<typeof environmentSchema>;

export const parseEnvironment = (input: unknown) => {
  try {
    return parse(environmentSchema, input);
  } catch (err) {
    throw new Error(
      `Invalid environment: ${(err as ValiError).issues
        .map((i) => i.path?.map((p) => p.key).join("."))
        .join(", ")}`,
    );
  }
};<|MERGE_RESOLUTION|>--- conflicted
+++ resolved
@@ -45,11 +45,8 @@
   TASK_MANAGER_QUEUE_NAME: optional(string()),
   POSTHOG_API_KEY: optional(string()),
   POSTHOG_PROJECT_ID: optional(string()),
-<<<<<<< HEAD
   AUTH_SERVICE_URL: string(),
-=======
   CODEMOD_COM_API_URL: string(),
->>>>>>> 89e02277
 });
 
 export type Environment = Output<typeof environmentSchema>;
