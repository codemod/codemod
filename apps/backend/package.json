--- conflicted
+++ resolved
@@ -1,10 +1,6 @@
 {
   "name": "@codemod-com/backend",
-<<<<<<< HEAD
-  "version": "0.0.146",
-=======
-  "version": "0.0.156",
->>>>>>> e4a485de
+  "version": "0.0.157",
   "scripts": {
     "build": "tsc && node esbuild.config.js",
     "start": "node build/index.js",
