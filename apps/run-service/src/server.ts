import cors, { type FastifyCorsOptions } from "@fastify/cors";
import fastifyMultipart from "@fastify/multipart";
import fastifyRateLimit from "@fastify/rate-limit";
import Fastify, { type FastifyPluginCallback } from "fastify";

import {
  type UserDataPopulatedRequest,
  getAuthPlugin,
} from "@codemod-com/auth";

import {
  parseCodemodRunBody,
  parseCodemodStatusParams,
} from "./schemata/schema.js";
import { queue, redis } from "./services/Redis.js";
import { environment } from "./util.js";

export enum TaskManagerJobs {
  CODEMOD_RUN = "CODEMOD_RUN",
}

export const initApp = async (toRegister: FastifyPluginCallback[]) => {
  const { PORT: port } = environment;
  if (Number.isNaN(port)) {
    throw new Error(`Invalid port ${port}`);
  }

  const fastify = Fastify({
    logger: true,
  });

  const handleProcessExit = (code: 0 | 1) => {
    fastify.close();

    setTimeout(() => {
      process.exit(code);
    }, 1000).unref();
  };

  process.on("uncaughtException", (error) => {
    console.error(error);
    handleProcessExit(1);
  });

  process.on("unhandledRejection", (reason) => {
    console.error(reason);
    handleProcessExit(1);
  });

  process.on("SIGTERM", (signal) => {
    console.log(signal);
    handleProcessExit(0);
  });

  process.on("SIGINT", (signal) => {
    console.log(signal);
    handleProcessExit(0);
  });

  fastify.addHook("onRequest", (request, reply, done) => {
    reply.header("Access-Control-Allow-Origin", "false");
    done();
  });

  const ALLOWED_ORIGINS = [
    /^https?:\/\/.*-codemod\.vercel\.app$/,
    /^https?:\/\/localhost(:\d+)?$/,
    /^https?:\/\/codemod\.com$/,
    /^https?:\/\/staging.codemod\.com$/,
  ];

  await fastify.register(cors, {
    origin: (origin, cb) => {
      if (!origin) {
        cb(null, true);
        return;
      }

      if (ALLOWED_ORIGINS.some((or) => or.test(origin))) {
        cb(null, true);
        return;
      }

      cb(new Error("Not allowed"), false);
    },
    methods: ["POST", "PUT", "PATCH", "GET", "DELETE", "OPTIONS"],
    exposedHeaders: ["x-clerk-auth-reason", "x-clerk-auth-message"],
    allowedHeaders: [
      "Content-Type",
      "Authorization",
      "access-control-allow-origin",
    ],
  } satisfies FastifyCorsOptions);

  await fastify.register(fastifyRateLimit, {
    max: 1000,
    timeWindow: 60 * 1000, // 1 minute
  });

  const authPlugin = await getAuthPlugin(environment.AUTH_SERVICE_URL);
  await fastify.register(authPlugin);

  await fastify.register(fastifyMultipart);

  for (const plugin of toRegister) {
    await fastify.register(plugin);
  }

  await fastify.listen({ port, host: "0.0.0.0" });

  return fastify;
};

const routes: FastifyPluginCallback = (instance, _opts, done) => {
  instance.get("/", async (_, reply) => {
    reply.type("application/json").code(200);
    return { data: {} };
  });

  instance.get("/version", async (request, reply) => {
    const packageJson = await import(
      new URL("../package.json", import.meta.url).href,
      { assert: { type: "json" } }
    );

    reply.type("application/json").code(200);
    return { version: packageJson.default.version };
  });

  instance.post(
    "/codemodRun",
    { preHandler: [instance.authenticate, instance.getUserData] },
    async (request: UserDataPopulatedRequest, reply) => {
      if (!queue) {
        throw new Error("Queue service is not running.");
      }

      const userId = request.user?.id;
      if (!userId) {
        return reply.code(401).send();
      }

      const { codemodSource, codemodEngine, repoUrl, branch, persistent } =
        parseCodemodRunBody(request.body);

      const job = await queue.add(TaskManagerJobs.CODEMOD_RUN, {
        codemodSource,
        codemodEngine,
        userId,
        repoUrl,
        branch,
        persistent,
      });

      if (!job.id) {
        return reply.code(500).send();
      }

      reply.type("application/json").code(200);
      return { success: true, codemodRunId: job.id };
    },
  );

  instance.get(
    "/codemodRun/status/:jobId",
    { preHandler: instance.authenticate },
    async (request, reply) => {
      if (!redis) {
        throw new Error("Redis service is not running.");
      }

      const { jobId } = parseCodemodStatusParams(request.params);

      const data = await redis.get(`job-${jobId}::status`);
      reply.type("application/json").code(200);
      return {
        success: true,
        result: data
          ? (JSON.parse(data) as {
              status: string;
              message?: string;
              link?: string;
              progress?: { processed: number; total: number };
            })
          : null,
      };
    },
  );

  instance.get(
    "/codemodRun/output/:jobId",
    { preHandler: instance.authenticate },
    async (request, reply) => {
      if (!redis) {
        throw new Error("Redis service is not running.");
      }

      const { jobId } = parseCodemodStatusParams(request.params);

<<<<<<< HEAD
      const data = await redis.getdel(`job-${jobId}::output`);
=======
      const job = await queue?.getJob(jobId);

      const data = job?.data.persistent
        ? await redis.get(`job-${jobId}::output`)
        : await redis.getdel(`job-${jobId}::output`);
>>>>>>> d90d8b4e
      reply.type("application/json").code(200);
      return {
        success: true,
        output: data,
      };
    },
  );

  done();
};

export const runServer = async () => await initApp([routes]);<|MERGE_RESOLUTION|>--- conflicted
+++ resolved
@@ -197,15 +197,11 @@
 
       const { jobId } = parseCodemodStatusParams(request.params);
 
-<<<<<<< HEAD
-      const data = await redis.getdel(`job-${jobId}::output`);
-=======
       const job = await queue?.getJob(jobId);
 
       const data = job?.data.persistent
         ? await redis.get(`job-${jobId}::output`)
         : await redis.getdel(`job-${jobId}::output`);
->>>>>>> d90d8b4e
       reply.type("application/json").code(200);
       return {
         success: true,
