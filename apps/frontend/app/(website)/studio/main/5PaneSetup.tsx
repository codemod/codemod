--- conflicted
+++ resolved
@@ -1,6 +1,3 @@
-<<<<<<< HEAD
-=======
-import ChevronRightSVG from "@/assets/icons/chevronright.svg";
 import {
   ACCESS_TOKEN_COMMANDS,
   ACCESS_TOKEN_REQUESTED_BY_CLI_STORAGE_KEY,
@@ -10,7 +7,6 @@
   TWO_MINS_IN_MS,
   VSCODE_PREFIX,
 } from "@/constants";
->>>>>>> e618f3fd
 import { cn } from "@/utils";
 import { useAuth } from "@clerk/nextjs";
 import type { KnownEngines } from "@codemod-com/utilities";
@@ -32,23 +28,11 @@
 import { enginesConfig } from "@studio/main/PaneLayout/enginesConfig";
 import { SEARCH_PARAMS_KEYS } from "@studio/store/getInitialState";
 import { useSnippetStore } from "@studio/store/zustand/snippets";
-<<<<<<< HEAD
-import { openLink } from "@studio/utils/openLink";
+import { openIDELink } from "@studio/utils/openIDELink";
 import { useRouter } from "next/navigation";
 import { useEffect, useRef } from "react";
 // import toast from "react-hot-toast";
 import { PanelGroup } from "react-resizable-panels";
-=======
-import { TabNames, useViewStore } from "@studio/store/zustand/view";
-import { openIDELink } from "@studio/utils/openIDELink";
-import Image from "next/image";
-import { useRouter, useSearchParams } from "next/navigation";
-import { useCallback, useEffect, useRef, useState } from "react";
-// import toast from "react-hot-toast";
-import { PanelGroup } from "react-resizable-panels";
-import { C } from "vitest/dist/reporters-xEmem8D4";
-import themeConfig from "../../../../tailwind.config";
->>>>>>> e618f3fd
 import Codemod from "./Codemod";
 import Header from "./Header";
 import Layout from "./Layout";
@@ -61,64 +45,7 @@
 } from "./PageBottomPane";
 import { useSnippetsPanels } from "./PageBottomPane/hooks";
 
-<<<<<<< HEAD
-const LEARN_KEY = "learn";
-const ACCESS_TOKEN_REQUESTED_BY_VSCE_STORAGE_KEY_1 = "accessTokenRequested"; // For backwards-compatibility
-const ACCESS_TOKEN_REQUESTED_BY_VSCE_STORAGE_KEY_2 =
-  "accessTokenRequestedByVSCE";
-const ACCESS_TOKEN_REQUESTED_BY_CLI_STORAGE_KEY = "accessTokenRequestedByCLI";
-const ACCESS_TOKEN_COMMANDS = [
-  ACCESS_TOKEN_REQUESTED_BY_VSCE_STORAGE_KEY_1,
-  ACCESS_TOKEN_REQUESTED_BY_VSCE_STORAGE_KEY_2,
-  ACCESS_TOKEN_REQUESTED_BY_CLI_STORAGE_KEY,
-];
-const TWO_MINS_IN_MS = 2 * 60 * 1000;
-
-const routeUserToVSCodeWithAccessToken = async (clerkToken: string) => {
-  const accessTokenEither = await getAccessToken({
-    clerkToken,
-  });
-
-  if (accessTokenEither.isLeft()) {
-    console.error(accessTokenEither.getLeft());
-    return;
-  }
-  const accessToken = accessTokenEither.get();
-
-  const vscodeUrl = new URL("vscode://codemod.codemod-vscode-extension/");
-  const searchParams = new URLSearchParams();
-
-  searchParams.set(SEARCH_PARAMS_KEYS.ACCESS_TOKEN, accessToken);
-  vscodeUrl.search = searchParams.toString();
-  openLink(vscodeUrl.toString());
-};
-
-export const Main = () => {
-=======
-const enginesConfig: Array<{
-  label: string;
-  disabled: boolean;
-  value: KnownEngines | "piranha";
-}> = [
-  {
-    label: "jscodeshift",
-    value: "jscodeshift",
-    disabled: false,
-  },
-  {
-    label: "ts-morph [beta]",
-    value: "ts-morph",
-    disabled: false,
-  },
-  {
-    label: "piranha (alpha)",
-    value: "piranha",
-    disabled: true,
-  },
-];
-
 const Main = () => {
->>>>>>> e618f3fd
   const { isSignedIn, getToken } = useAuth();
   const router = useRouter();
   const panelRefs: PanelsRefs = useRef({});
