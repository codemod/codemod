import {
  ACCESS_TOKEN_COMMANDS,
  ACCESS_TOKEN_REQUESTED_BY_CLI_STORAGE_KEY,
  ACCESS_TOKEN_REQUESTED_BY_CURSOR_STORAGE_KEY,
  CURSOR_PREFIX,
  LEARN_KEY,
  TWO_MINS_IN_MS,
  VSCODE_PREFIX,
} from "@/constants";
import { cn } from "@/utils";
import { useAuth } from "@clerk/nextjs";
import type { KnownEngines } from "@codemod-com/utilities";
import { useTheme } from "@context/useTheme";
import getAccessToken from "@studio/api/getAccessToken";
import { getCodeDiff } from "@studio/api/getCodeDiff";
import Panel from "@studio/components/Panel";
import ResizeHandle from "@studio/components/ResizePanel/ResizeHandler";
import InsertExampleButton from "@studio/components/button/InsertExampleButton";
import {
  Select,
  SelectContent,
  SelectItem,
  SelectTrigger,
  SelectValue,
} from "@studio/components/ui/select";
import { AssistantTab } from "@studio/main/PaneLayout";
import { LoginWarningModal } from "@studio/main/PaneLayout/LoginWarningModal";
import { enginesConfig } from "@studio/main/PaneLayout/enginesConfig";
import { SEARCH_PARAMS_KEYS } from "@studio/store/getInitialState";
import { useSnippetStore } from "@studio/store/zustand/snippets";
import { openIDELink } from "@studio/utils/openIDELink";
<<<<<<< HEAD
import Image from "next/image";
import { useRouter, useSearchParams } from "next/navigation";
import { useCallback, useEffect, useRef, useState } from "react";
import toast from "react-hot-toast";
import { PanelGroup } from "react-resizable-panels";
import themeConfig from "../../../../tailwind.config";
import { useExecutionStatus } from "../src/hooks/useExecutionStatus";
import { useUserSession } from "../src/store/zustand/userSession";
=======
import { useRouter } from "next/navigation";
import { useEffect, useRef } from "react";
// import toast from "react-hot-toast";
import { PanelGroup } from "react-resizable-panels";
>>>>>>> 073a0781
import Codemod from "./Codemod";
import { Header } from "./Header";
import Layout from "./Layout";
import {
  BoundResizePanel,
  CodeSnippets,
  type PanelsRefs,
  ResizablePanelsIndices,
  ShowPanelTile,
} from "./PageBottomPane";
import { useSnippetsPanels } from "./PageBottomPane/hooks";

const Main = () => {
  const { isSignedIn, getToken } = useAuth();
  const router = useRouter();
  const panelRefs: PanelsRefs = useRef({});
  const { beforePanel, afterPanel, outputPanel, codeDiff, onlyAfterHidden } =
    useSnippetsPanels({ panelRefs });

  const { engine, setEngine } = useSnippetStore();
  const { isDark } = useTheme();
  const { codemodExecutionId } = useUserSession();
  const executionStatus = useExecutionStatus(codemodExecutionId);

  const onEngineChange = (value: (typeof enginesConfig)[number]["value"]) => {
    setEngine(value as KnownEngines);
  };

  useEffect(() => {
    if (executionStatus === null) {
      return;
    }

    const { result, success } = executionStatus;

    if (!success || result === null) {
      return;
    }

    const { status, message } = result;

    if (status === "done") {
      toast.success(
        result === null
          ? message
          : `${message}\nGo to ${result.link} to see the results.`,
        { duration: 6000 },
      );
    }
    if (status === "progress") {
      toast(message, {
        icon: "🚧",
      });
    }
  }, [executionStatus]);

  const snippetStore = useSnippetStore();

  useEffect(() => {
    if (!isSignedIn) {
      return;
    }
    (async () => {
      const clerkToken = await getToken();
      if (clerkToken === null) {
        return;
      }
      const timestamp =
        ACCESS_TOKEN_COMMANDS.find((x) => localStorage.getItem(x)) ?? null;

      if (
        timestamp === null ||
        new Date().getTime() - Number.parseInt(timestamp, 10) > TWO_MINS_IN_MS
      ) {
        return;
      }

      if (localStorage.getItem(ACCESS_TOKEN_REQUESTED_BY_CLI_STORAGE_KEY)) {
        const [sessionId, iv] =
          localStorage
            .getItem(ACCESS_TOKEN_REQUESTED_BY_CLI_STORAGE_KEY)
            ?.split(",") || [];

        // Polling should pick it up
        await getAccessToken({
          clerkToken,
          sessionId,
          iv,
        });
      } else {
        await openIDELink(
          clerkToken,
          localStorage.getItem(ACCESS_TOKEN_REQUESTED_BY_CURSOR_STORAGE_KEY)
            ? CURSOR_PREFIX
            : VSCODE_PREFIX,
        );
      }
      ACCESS_TOKEN_COMMANDS.forEach((key) => localStorage.removeItem(key));
    })();
  }, [isSignedIn, getToken]);

  useEffect(() => {
    const searchParams = new URLSearchParams(window.location.search);
    const command = searchParams.get(SEARCH_PARAMS_KEYS.COMMAND);

    if (command === null || !ACCESS_TOKEN_COMMANDS.includes(command)) {
      return;
    }

    if (isSignedIn) {
      (async () => {
        const clerkToken = await getToken();
        if (clerkToken === null) {
          return;
        }
        if (command === ACCESS_TOKEN_REQUESTED_BY_CLI_STORAGE_KEY) {
          const sessionId = searchParams.get(SEARCH_PARAMS_KEYS.SESSION_ID);
          const iv = searchParams.get(SEARCH_PARAMS_KEYS.IV);

          // Polling should pick it up
          await getAccessToken({
            clerkToken,
            sessionId,
            iv,
          });
          return;
        }

        await openIDELink(
          clerkToken,
          command === ACCESS_TOKEN_REQUESTED_BY_CURSOR_STORAGE_KEY
            ? CURSOR_PREFIX
            : VSCODE_PREFIX,
        );
      })();
      return;
    }

    if (command === ACCESS_TOKEN_REQUESTED_BY_CLI_STORAGE_KEY) {
      const sessionId = searchParams.get(SEARCH_PARAMS_KEYS.SESSION_ID);
      const iv = searchParams.get(SEARCH_PARAMS_KEYS.IV);

      localStorage.setItem(command, [sessionId, iv].join(","));
    } else {
      localStorage.setItem(command, new Date().getTime().toString());
    }

    router.push("/auth/sign-in");
  }, [getToken, isSignedIn, router]);

  useEffect(() => {
    const searchParams = new URLSearchParams(window.location.search);
    const command = searchParams.get(SEARCH_PARAMS_KEYS.COMMAND);

    if (command === LEARN_KEY) {
      (async () => {
        try {
          const engine = (searchParams.get(SEARCH_PARAMS_KEYS.ENGINE) ??
            "jscodeshift") as KnownEngines;
          const diffId = searchParams.get(SEARCH_PARAMS_KEYS.DIFF_ID);
          const iv = searchParams.get(SEARCH_PARAMS_KEYS.IV);

          if (!engine || !diffId || !iv) {
            return;
          }

          const snippets = await getCodeDiff({ diffId, iv });

          if (!snippets) {
            return;
          }

          snippetStore.setInput(snippets.before);
          snippetStore.setOutput(snippets.after);
          snippetStore.setEngine(engine);
        } catch (err) {
          console.error(err);
        }
      })();
      return;
    }
  }, [snippetStore]);

  const codemodHeader = (
    <Panel.Header className="h-[30px]">
      <Panel.HeaderTab>
        <Panel.HeaderTitle className="h-full">
          Codemod
          <div className="flex items-center gap-1">
            {/* <DownloadZip />
						<ClearInputButton /> */}
            <Select onValueChange={onEngineChange} value={engine}>
              <SelectTrigger className="flex flex-1 h-full select-none items-center font-semibold">
                <span
                  className={cn(
                    "mr-[0.75rem] text-xs font-light text-slate-500",
                    {
                      "text-slate-200": isDark,
                    },
                  )}
                >
                  Engine:
                </span>
                <SelectValue placeholder={engine} />
              </SelectTrigger>
              <SelectContent>
                {enginesConfig.map((engineConfig, i) => (
                  <SelectItem
                    disabled={engineConfig.disabled}
                    key={i}
                    value={engineConfig.value}
                    className={cn({
                      "font-semibold": engine === engineConfig.value,
                    })}
                  >
                    {engineConfig.label}
                  </SelectItem>
                ))}
              </SelectContent>
            </Select>
            <InsertExampleButton />
          </div>
        </Panel.HeaderTitle>
      </Panel.HeaderTab>
    </Panel.Header>
  );

  const beforeAfterBottomPanels = (
    <>
      <CodeSnippets
        codeDiff={codeDiff}
        onlyAfterHidden={onlyAfterHidden}
        panelRefs={panelRefs}
        panels={[beforePanel, afterPanel]}
      >
        {onlyAfterHidden && (
          <ShowPanelTile
            header="After"
            panel={afterPanel}
            onClick={() => {
              afterPanel.visibilityOptions?.show();
              panelRefs.current[ResizablePanelsIndices.AFTER_SNIPPET]?.resize(
                50,
              );
            }}
          />
        )}
      </CodeSnippets>
    </>
  );

  const outputBottomPanel = (
    <CodeSnippets
      codeDiff={codeDiff}
      onlyAfterHidden={onlyAfterHidden}
      panelRefs={panelRefs}
      panels={[outputPanel]}
    />
  );

  return (
    <>
      <LoginWarningModal />

      <Layout>
        <Layout.Header>
          <Header />
        </Layout.Header>
        <Layout.Content gap="gap-2">
          <PanelGroup autoSaveId="main-layout" direction="horizontal">
            <BoundResizePanel
              panelRefIndex={ResizablePanelsIndices.LEFT}
              panelRefs={panelRefs}
              className="bg-gray-bg"
            >
              <PanelGroup direction="vertical">
                <BoundResizePanel
                  panelRefIndex={ResizablePanelsIndices.TAB_SECTION}
                  boundedIndex={ResizablePanelsIndices.CODEMOD_SECTION}
                  panelRefs={panelRefs}
                  className="bg-gray-bg"
                >
                  <AssistantTab
                    panelRefs={panelRefs}
                    beforePanel={beforePanel}
                    afterPanel={afterPanel}
                  />
                </BoundResizePanel>
                <ResizeHandle direction="vertical" />
                <BoundResizePanel
                  panelRefIndex={ResizablePanelsIndices.BEFORE_AFTER_COMBINED}
                  panelRefs={panelRefs}
                  className="bg-gray-bg"
                >
                  {beforeAfterBottomPanels}
                </BoundResizePanel>
              </PanelGroup>
            </BoundResizePanel>

            <ResizeHandle direction="horizontal" />
            <BoundResizePanel
              panelRefs={panelRefs}
              panelRefIndex={ResizablePanelsIndices.RIGHT}
            >
              <PanelGroup direction="vertical">
                <BoundResizePanel
                  panelRefIndex={ResizablePanelsIndices.CODEMOD_SECTION}
                  boundedIndex={ResizablePanelsIndices.TAB_SECTION}
                  panelRefs={panelRefs}
                  className="bg-gray-bg"
                >
                  {codemodHeader}
                  <Codemod />
                </BoundResizePanel>
                <ResizeHandle direction="vertical" />
                <BoundResizePanel
                  panelRefIndex={ResizablePanelsIndices.OUTPUT_AST}
                  panelRefs={panelRefs}
                  className="bg-gray-bg"
                >
                  {outputBottomPanel}
                </BoundResizePanel>
              </PanelGroup>
            </BoundResizePanel>
          </PanelGroup>
        </Layout.Content>
      </Layout>
    </>
  );
};

export default Main;<|MERGE_RESOLUTION|>--- conflicted
+++ resolved
@@ -29,21 +29,12 @@
 import { SEARCH_PARAMS_KEYS } from "@studio/store/getInitialState";
 import { useSnippetStore } from "@studio/store/zustand/snippets";
 import { openIDELink } from "@studio/utils/openIDELink";
-<<<<<<< HEAD
-import Image from "next/image";
-import { useRouter, useSearchParams } from "next/navigation";
-import { useCallback, useEffect, useRef, useState } from "react";
+import { useRouter } from "next/navigation";
+import { useEffect, useRef } from "react";
 import toast from "react-hot-toast";
 import { PanelGroup } from "react-resizable-panels";
-import themeConfig from "../../../../tailwind.config";
 import { useExecutionStatus } from "../src/hooks/useExecutionStatus";
 import { useUserSession } from "../src/store/zustand/userSession";
-=======
-import { useRouter } from "next/navigation";
-import { useEffect, useRef } from "react";
-// import toast from "react-hot-toast";
-import { PanelGroup } from "react-resizable-panels";
->>>>>>> 073a0781
 import Codemod from "./Codemod";
 import { Header } from "./Header";
 import Layout from "./Layout";
