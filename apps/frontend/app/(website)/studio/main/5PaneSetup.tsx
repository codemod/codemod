import { cn } from "@/utils";
import { useAiService } from "@chatbot/useAiService";
import type { KnownEngines } from "@codemod-com/utilities";
import { useTheme } from "@context/useTheme";
import Panel from "@studio/components/Panel";
import { BoundResizePanel } from "@studio/components/ResizePanel/BoundResizePanel";
import ResizeHandle from "@studio/components/ResizePanel/ResizeHandler";
import InsertExampleButton from "@studio/components/button/InsertExampleButton";
import {
  Select,
  SelectContent,
  SelectItem,
  SelectTrigger,
  SelectValue,
} from "@studio/components/ui/select";
import { VisibilityIcon } from "@studio/icons";
import { TestTabsComponent } from "@studio/main/PageBottomPane/TestTabsComponent";
import { AssistantTab } from "@studio/main/PaneLayout";
import { LoginWarningModal } from "@studio/main/PaneLayout/LoginWarningModal";
import { enginesConfig } from "@studio/main/PaneLayout/enginesConfig";
<<<<<<< HEAD
=======
import { useCFSStore } from "@studio/store/CFS";
import { SEARCH_PARAMS_KEYS } from "@studio/store/initialState";
import { useModStore } from "@studio/store/mod";
>>>>>>> c43e8ae2
import { useSnippetsStore } from "@studio/store/snippets";
import { useRef } from "react";
import { PanelGroup } from "react-resizable-panels";
import Codemod from "./Codemod";
import { Header } from "./Header/Header";
import Layout from "./Layout";
import {
  CodeSnippets,
  type PanelsRefs,
  ResizablePanelsIndices,
} from "./PageBottomPane";
import { useSnippetsPanels } from "./PageBottomPane/hooks";

const Main = () => {
  const panelRefs: PanelsRefs = useRef({});
  const { beforePanel, afterPanel, outputPanel, codeDiff, onlyAfterHidden } =
    useSnippetsPanels({ panelRefs });

  const { engine, setEngine } = useSnippetsStore();
  const { isDark } = useTheme();
  const { setContent } = useModStore();
  const {
    AIAssistant: { engine: llmEngine },
  } = useCFSStore();

  const aiAssistantData = useAiService({
    setCodemod: setContent,
    engine: llmEngine,
  });
  const onEngineChange = (value: (typeof enginesConfig)[number]["value"]) => {
    setEngine(value as KnownEngines);
  };

  const codemodHeader = (
    <Panel.Header className="h-[30px]">
      <Panel.HeaderTab>
        <Panel.HeaderTitle className="h-full">
          Codemod
          <div className="flex items-center gap-1">
            <Select onValueChange={onEngineChange} value={engine}>
              <SelectTrigger className="flex flex-1 h-full select-none items-center font-semibold">
                <span
                  className={cn(
                    "mr-[0.75rem] text-xs font-light text-slate-500",
                    {
                      "text-slate-200": isDark,
                    },
                  )}
                >
                  Engine:
                </span>
                <SelectValue placeholder={engine} />
              </SelectTrigger>
              <SelectContent>
                {enginesConfig.map((engineConfig, i) => (
                  <SelectItem
                    disabled={engineConfig.disabled}
                    key={i}
                    value={engineConfig.value}
                    className={cn({
                      "font-semibold": engine === engineConfig.value,
                    })}
                  >
                    {engineConfig.label}
                  </SelectItem>
                ))}
              </SelectContent>
            </Select>
            <InsertExampleButton />
          </div>
        </Panel.HeaderTitle>
      </Panel.HeaderTab>
    </Panel.Header>
  );

  const beforeAfterBottomPanels = (
    <>
      <CodeSnippets
        className="before-and-after-panels"
        codeDiff={codeDiff}
        onlyAfterHidden={onlyAfterHidden}
        panelRefs={panelRefs}
        panels={[beforePanel, afterPanel]}
      >
        {onlyAfterHidden && (
          <div
            className="hidden_panel_indicator"
            onClick={() => {
              afterPanel.visibilityOptions?.show();
              panelRefs.current[ResizablePanelsIndices.AFTER_SNIPPET]?.resize(
                50,
              );
            }}
          >
            <VisibilityIcon visibilityOptions={afterPanel.visibilityOptions} />
            <span className="hidden_panel_indicator_text">After</span>
          </div>
        )}
      </CodeSnippets>
    </>
  );

  const outputBottomPanel = (
    <CodeSnippets
      className="output-panel"
      codeDiff={codeDiff}
      onlyAfterHidden={onlyAfterHidden}
      panelRefs={panelRefs}
      panels={[outputPanel]}
    />
  );

  const tabsPanel = (
    <BoundResizePanel
      panelRefIndex={ResizablePanelsIndices.TAB_SECTION}
      boundedIndex={ResizablePanelsIndices.BEFORE_AFTER_COMBINED}
      panelRefs={panelRefs}
      className="bg-gray-bg assistant"
    >
      <AssistantTab
        aiAssistantData={aiAssistantData}
        panelRefs={panelRefs}
        beforePanel={beforePanel}
        afterPanel={afterPanel}
      />
    </BoundResizePanel>
  );

  const beforeAndAfterPanel = (
    <BoundResizePanel
      panelRefIndex={ResizablePanelsIndices.BEFORE_AFTER_COMBINED}
      boundedIndex={ResizablePanelsIndices.TAB_SECTION}
      panelRefs={panelRefs}
      className="bg-gray-bg"
    >
      {beforeAfterBottomPanels}
    </BoundResizePanel>
  );

  const codemodPanel = (
    <BoundResizePanel
      panelRefIndex={ResizablePanelsIndices.CODEMOD_SECTION}
      panelRefs={panelRefs}
      className="bg-gray-bg codemod"
    >
      {codemodHeader}
      <Codemod />
    </BoundResizePanel>
  );

  const outputPanelD = (
    <BoundResizePanel
      panelRefIndex={ResizablePanelsIndices.OUTPUT_AST}
      panelRefs={panelRefs}
      className="bg-gray-bg"
    >
      {outputBottomPanel}
    </BoundResizePanel>
  );

  return (
    <>
      <LoginWarningModal />

      <Layout>
        <Layout.Header>
          <Header />
        </Layout.Header>
        <Layout.Content gap="gap-2">
          <PanelGroup autoSaveId="main-layout" direction="vertical">
            <BoundResizePanel
              panelRefs={panelRefs}
              panelRefIndex={ResizablePanelsIndices.TOP}
            >
              <PanelGroup direction="horizontal">
                {tabsPanel}
                <ResizeHandle direction="horizontal" />
                {codemodPanel}
              </PanelGroup>
            </BoundResizePanel>
            <ResizeHandle direction="vertical" />
            <BoundResizePanel
              panelRefIndex={ResizablePanelsIndices.BOTTOM}
              panelRefs={panelRefs}
              className="bg-gray-bg"
            >
              <TestTabsComponent
                autogenerateTestCases={aiAssistantData.autogenerateTestCases}
              />
              <PanelGroup direction="horizontal">
                {beforeAndAfterPanel}
                <ResizeHandle direction="horizontal" />
                {outputPanelD}
              </PanelGroup>
            </BoundResizePanel>
          </PanelGroup>
        </Layout.Content>
      </Layout>
    </>
  );
};

export default Main;<|MERGE_RESOLUTION|>--- conflicted
+++ resolved
@@ -18,12 +18,8 @@
 import { AssistantTab } from "@studio/main/PaneLayout";
 import { LoginWarningModal } from "@studio/main/PaneLayout/LoginWarningModal";
 import { enginesConfig } from "@studio/main/PaneLayout/enginesConfig";
-<<<<<<< HEAD
-=======
 import { useCFSStore } from "@studio/store/CFS";
-import { SEARCH_PARAMS_KEYS } from "@studio/store/initialState";
 import { useModStore } from "@studio/store/mod";
->>>>>>> c43e8ae2
 import { useSnippetsStore } from "@studio/store/snippets";
 import { useRef } from "react";
 import { PanelGroup } from "react-resizable-panels";
