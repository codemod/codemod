<<<<<<< HEAD
import type { GithubRepository } from "@/types/object.types";
=======
import Input from "@/components/shared/Input";
>>>>>>> 073a0781
import Modal from "@studio/components/Modal";
import { Button } from "@studio/components/ui/button";
import type { GithubRepository } from "be-types";
import { matchSorter } from "match-sorter";

import Input from "@/components/shared/Input";
import {
  Combobox,
  ComboboxItem,
  ComboboxList,
  ComboboxProvider,
} from "@ariakit/react";
import * as RadixSelect from "@radix-ui/react-select";
import { CheckIcon, ChevronUpDownIcon, SearchIcon } from "@studio/icons";
import type { ToVoid } from "@studio/types/transformations";
import { startTransition, useMemo, useState } from "react";

export type RepositoryModalProps = {
  hideRepositoryModal: VoidFunction;
  isRepositoryModalShown: boolean;
  repositoriesToShow: GithubRepository[];
  selectRepository: ToVoid<GithubRepository["full_name"]>;
  selectedRepository?: GithubRepository;
  branchesToShow: string[];
  selectBranch: ToVoid<string>;
  selectedBranch?: string;
  codemodNameInput: string;
  setCodemodNameInput: ToVoid<string>;
  targetPathInput: string;
  setTargetPathInput: ToVoid<string>;
  onRunCodemod: VoidFunction;
};
export const RepositoryModal = ({
  hideRepositoryModal,
  isRepositoryModalShown,
  repositoriesToShow,
  selectRepository,
  selectedRepository,
  branchesToShow,
  selectBranch,
  selectedBranch,
  // targetPathInput,
  // setTargetPathInput,
  codemodNameInput,
  setCodemodNameInput,
  onRunCodemod,
}: RepositoryModalProps) => {
  const [repoValueToFilterBy, setRepoValueToFilterBy] =
    useState<GithubRepository["full_name"]>();
  const [branchValueToFilterBy, setBranchValueToFilterBy] = useState<string>();
  const [repoSelectorOpen, setRepoSelectorOpen] = useState(false);
  const [branchSelectorOpen, setBranchSelectorOpen] = useState(false);

  const repoMatches = useMemo(() => {
    if (!repoValueToFilterBy) return repositoriesToShow;
    const keys = ["full_name"];
    const matches = matchSorter(repositoriesToShow, repoValueToFilterBy, {
      keys,
    });
    // Radix Select does not work if we don't render the selected item, so we
    // make sure to include it in the list of matches.
    const selected = repositoriesToShow.find(
      (repo) => repo.full_name === selectedRepository?.full_name,
    );
    if (selected && !matches.includes(selected)) {
      matches.push(selected);
    }
    return matches;
  }, [
    repoValueToFilterBy,
    selectedRepository?.full_name,
    repositoriesToShow.length,
  ]);

  const branchMatches = useMemo(() => {
    if (!branchValueToFilterBy) return branchesToShow;
    const matches = matchSorter(branchesToShow, branchValueToFilterBy);
    const selected = branchesToShow.find((branch) => branch === selectedBranch);
    if (selected && !matches.includes(selected)) {
      matches.push(selected);
    }
    return matches;
  }, [branchValueToFilterBy, selectedBranch, branchesToShow.length]);

  return isRepositoryModalShown ? (
    <Modal onClose={hideRepositoryModal} centered transparent={false}>
      <h2 className="text-center p-2">Run Codemod on Github branch</h2>

      <div className="flex justify-center items-center p-4 bg-white min-w-[400px] rounded-lg border-0">
        <p className="text-center text-xs">Codemod name (required)</p>
        <Input
          type="text"
          value={codemodNameInput}
          placeholder="JS to TS codemod"
          onChange={(event: any) => setCodemodNameInput(event.target.value)}
        />
      </div>

      <div className="flex justify-center items-center p-4 bg-white min-w-[400px] rounded-lg border-0">
        <RadixSelect.Root
          value={selectedRepository?.full_name}
          onValueChange={selectRepository}
          open={repoSelectorOpen}
          onOpenChange={setRepoSelectorOpen}
        >
          <ComboboxProvider
            open={repoSelectorOpen}
            setOpen={setRepoSelectorOpen}
            resetValueOnHide
            includesBaseElement={false}
            setValue={(value) => {
              startTransition(() => {
                setRepoValueToFilterBy(value);
              });
            }}
          >
            <RadixSelect.Trigger
              aria-label="Language"
              className="select flex items-center"
            >
              <RadixSelect.Value placeholder="Select a repository (required)" />
              <RadixSelect.Icon className="select-icon ml-1">
                <ChevronUpDownIcon />
              </RadixSelect.Icon>
            </RadixSelect.Trigger>
            <RadixSelect.Content
              role="dialog"
              aria-label="Languages"
              position="popper"
              className="popover"
              sideOffset={4}
              alignOffset={-16}
            >
              <div className="combobox-wrapper">
                <div className="combobox-icon">
                  <SearchIcon />
                </div>
                <Combobox
                  autoSelect
                  placeholder="Search repositories"
                  className="combobox"
                  // Ariakit's Combobox manually triggers a blur event on virtually
                  // blurred items, making them work as if they had actual DOM
                  // focus. These blur events might happen after the corresponding
                  // focus events in the capture phase, leading Radix Select to
                  // close the popover. This happens because Radix Select relies on
                  // the order of these captured events to discern if the focus was
                  // outside the element. Since we don't have access to the
                  // onInteractOutside prop in the Radix SelectContent component to
                  // stop this behavior, we can turn off Ariakit's behavior here.
                  onBlurCapture={(event) => {
                    event.preventDefault();
                    event.stopPropagation();
                  }}
                />
              </div>
              <ComboboxList className="listbox">
                {repoMatches.map(({ full_name }) => (
                  <RadixSelect.Item
                    key={full_name}
                    value={full_name}
                    asChild
                    className="item"
                  >
                    <ComboboxItem>
                      <RadixSelect.ItemText>{full_name}</RadixSelect.ItemText>
                      <RadixSelect.ItemIndicator className="item-indicator">
                        <CheckIcon />
                      </RadixSelect.ItemIndicator>
                    </ComboboxItem>
                  </RadixSelect.Item>
                ))}
              </ComboboxList>
            </RadixSelect.Content>
          </ComboboxProvider>
        </RadixSelect.Root>
      </div>

      {selectedRepository && (
        <div className="flex justify-center items-center p-4 bg-white min-w-[400px] rounded-lg border-0">
          <RadixSelect.Root
            value={selectedBranch}
            onValueChange={selectBranch}
            open={branchSelectorOpen}
            onOpenChange={setBranchSelectorOpen}
          >
            <ComboboxProvider
              open={branchSelectorOpen}
              setOpen={setBranchSelectorOpen}
              resetValueOnHide
              includesBaseElement={false}
              setValue={(value) => {
                startTransition(() => {
                  setBranchValueToFilterBy(value);
                });
              }}
            >
              <RadixSelect.Trigger
                aria-label="Language"
                className="select flex items-center"
              >
                <RadixSelect.Value placeholder="Select a branch (required)" />
                <RadixSelect.Icon className="select-icon ml-1">
                  <ChevronUpDownIcon />
                </RadixSelect.Icon>
              </RadixSelect.Trigger>
              <RadixSelect.Content
                role="dialog"
                aria-label="Languages"
                position="popper"
                className="popover"
                sideOffset={4}
                alignOffset={-16}
              >
                <div className="combobox-wrapper">
                  <div className="combobox-icon">
                    <SearchIcon />
                  </div>
                  <Combobox
                    autoSelect
                    placeholder="Search branches"
                    className="combobox"
                    onBlurCapture={(event) => {
                      event.preventDefault();
                      event.stopPropagation();
                    }}
                  />
                </div>
                <ComboboxList className="listbox">
                  {branchMatches.map((branch) => (
                    <RadixSelect.Item
                      key={branch}
                      value={branch}
                      asChild
                      className="item"
                    >
                      <ComboboxItem>
                        <RadixSelect.ItemText>{branch}</RadixSelect.ItemText>
                        <RadixSelect.ItemIndicator className="item-indicator">
                          <CheckIcon />
                        </RadixSelect.ItemIndicator>
                      </ComboboxItem>
                    </RadixSelect.Item>
                  ))}
                </ComboboxList>
              </RadixSelect.Content>
            </ComboboxProvider>
          </RadixSelect.Root>
        </div>
      )}

      {/* {selectedRepository && selectedBranch && (
        <div className="flex justify-center items-center p-4 bg-white min-w-[400px] rounded-lg border-0">
          <p className="text-center text-xs">Target path (optional)</p>
          <Input
            type="text"
            value={targetPathInput}
            placeholder="/packages/apps/frontend/"
            onChange={(event: any) => setTargetPathInput(event.target.value)}
          />
        </div>
      )} */}

      <Button
        className="m-3 text-amber-50"
        onClick={onRunCodemod}
        hint={
          !selectedRepository ? (
            <p className="font-normal">Select repository to run the codemod</p>
          ) : !selectedBranch ? (
            <p className="font-normal">Select branch to run the codemod</p>
          ) : null
        }
        disabled={!selectedRepository || !selectedBranch}
      >
        Run Codemod
      </Button>
    </Modal>
  ) : null;
};<|MERGE_RESOLUTION|>--- conflicted
+++ resolved
@@ -1,8 +1,3 @@
-<<<<<<< HEAD
-import type { GithubRepository } from "@/types/object.types";
-=======
-import Input from "@/components/shared/Input";
->>>>>>> 073a0781
 import Modal from "@studio/components/Modal";
 import { Button } from "@studio/components/ui/button";
 import type { GithubRepository } from "be-types";
