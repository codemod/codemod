<<<<<<< HEAD
import Input from "@/components/shared/Input";
import { DropdownSelector, useBranchLogic, useHandleCodemodRun, } from "@features/GHRun";
=======
import {
  DropdownSelector,
  useBranchLogic,
  useHandleCodemodRun,
} from "@features/GHRun";
>>>>>>> 53a28b20
import type { CodemodRunRequest } from "@shared/types";
import Modal from "@studio/components/Modal";
import { Button } from "@studio/components/ui/button";
import type { GHBranch, GithubRepository } from "be-types";
import { isNil } from "ramda";
import { useState } from "react";

export type RepositoryModalProps = {
	onCodemodRun: (request: CodemodRunRequest) => Promise<void>;
	hideRepositoryModal: VoidFunction;
	isRepositoryModalShown: boolean;
	repositoriesToShow: GithubRepository[];
	branchesToShow: GHBranch[];
	setBranchesToShow: React.Dispatch<React.SetStateAction<GHBranch[]>>;
	areReposLoading: boolean;
};

export const RepositoryModal = ({
	                                onCodemodRun,
	                                setBranchesToShow,
	                                branchesToShow,
	                                hideRepositoryModal,
	                                isRepositoryModalShown,
	                                repositoriesToShow,
	                                areReposLoading,
                                }: RepositoryModalProps) => {
	const [selectedRepository, setSelectedRepository] =
		useState<GithubRepository>();
	const selectRepository = (name: GithubRepository["full_name"]) => {
		setBranchesToShow([]);
		setSelectedRepository(
			repositoriesToShow.find((repo) => repo.full_name === name),
		);
	};

	const {
		setSelectedBranch,
		selectedBranch,
		selectBranch,
		isFetching: areBranchesLoading,
	} = useBranchLogic({
		branchesToShow,
		setBranchesToShow,
		selectedRepository,
	});

<<<<<<< HEAD
	const [codemodNameInput, setCodemodNameInput] = useState<string>();

	const handleCodemodRun = useHandleCodemodRun({
		onCodemodRun,
		codemodName: codemodNameInput,
		selectedRepository,
		selectedBranch,
	});

	const handleButtonClick = async () => {
		await handleCodemodRun();
		setSelectedRepository(undefined);
		setSelectedBranch(undefined);
		setCodemodNameInput("");
		hideRepositoryModal();
	};

	const renderHint = () => {
		if (!selectedRepository) {
			return "Select repository to run the codemod";
		}
		if (!selectedBranch) {
			return "Select branch to run the codemod";
		}
		if (!codemodNameInput) {
			return "Enter a codemod name to run the codemod";
		}
		return null;
	};

	const isButtonDisabled = [
		selectedRepository,
		selectedBranch,
		codemodNameInput,
	].some((item) => !item);
=======
  const handleCodemodRun = useHandleCodemodRun({
    onCodemodRun,
    selectedRepository,
    selectedBranch,
  });

  const handleButtonClick = async () => {
    await handleCodemodRun();
    setSelectedRepository(undefined);
    setSelectedBranch(undefined);
    hideRepositoryModal();
  };

  const renderHint = () => {
    if (!selectedRepository) {
      return "Select repository to run the codemod";
    }
    if (!selectedBranch) {
      return "Select branch to run the codemod";
    }
    return null;
  };

  const isButtonDisabled = [selectedRepository, selectedBranch].some(
    (item) => !item,
  );
>>>>>>> 53a28b20

	return isRepositoryModalShown ? (
		<Modal onClose={ hideRepositoryModal } centered transparent={ false }>
			<h2 className="text-center p-2">Run Codemod on Github branch</h2>

<<<<<<< HEAD
			<div className="flex justify-center items-center p-4 bg-white min-w-[400px] rounded-lg border-0">
				<Input
					type="text"
					value={ codemodNameInput }
					placeholder="Codemod name (required)"
					onChange={ (event: {
						target: { value: SetStateAction<string | undefined> };
					}) => setCodemodNameInput(event.target.value) }
				/>
			</div>

			<DropdownSelector
				isLoading={ areReposLoading }
				loadingMessage="Fetching repos"
				items={ repositoriesToShow }
				placeholder="Select a repository (required)"
				onSelect={ selectRepository }
				selectedValue={ selectedRepository }
				propName="full_name"
			/>
=======
      <DropdownSelector
        isLoading={areReposLoading}
        loadingMessage="Fetching repos"
        items={repositoriesToShow}
        placeholder="Select a repository (required)"
        onSelect={selectRepository}
        selectedValue={selectedRepository}
        propName="full_name"
      />
>>>>>>> 53a28b20

			<DropdownSelector
				isLoading={ areBranchesLoading }
				items={ branchesToShow }
				loadingMessage="Fetching branches"
				placeholder="Select a branch (required)"
				onSelect={ selectBranch }
				selectedValue={ selectedBranch }
				propName="name"
				isDisabled={ isNil(selectedRepository) }
			/>

			<Button
				className="m-3 text-amber-50"
				onClick={ handleButtonClick }
				hint={ <p className="font-normal">{ renderHint() }</p> }
				disabled={ isButtonDisabled }
			>
				Run Codemod
			</Button>
		</Modal>
	) : null;
};<|MERGE_RESOLUTION|>--- conflicted
+++ resolved
@@ -1,13 +1,9 @@
-<<<<<<< HEAD
 import Input from "@/components/shared/Input";
-import { DropdownSelector, useBranchLogic, useHandleCodemodRun, } from "@features/GHRun";
-=======
 import {
   DropdownSelector,
   useBranchLogic,
   useHandleCodemodRun,
 } from "@features/GHRun";
->>>>>>> 53a28b20
 import type { CodemodRunRequest } from "@shared/types";
 import Modal from "@studio/components/Modal";
 import { Button } from "@studio/components/ui/button";
@@ -16,81 +12,44 @@
 import { useState } from "react";
 
 export type RepositoryModalProps = {
-	onCodemodRun: (request: CodemodRunRequest) => Promise<void>;
-	hideRepositoryModal: VoidFunction;
-	isRepositoryModalShown: boolean;
-	repositoriesToShow: GithubRepository[];
-	branchesToShow: GHBranch[];
-	setBranchesToShow: React.Dispatch<React.SetStateAction<GHBranch[]>>;
-	areReposLoading: boolean;
+  onCodemodRun: (request: CodemodRunRequest) => Promise<void>;
+  hideRepositoryModal: VoidFunction;
+  isRepositoryModalShown: boolean;
+  repositoriesToShow: GithubRepository[];
+  branchesToShow: GHBranch[];
+  setBranchesToShow: React.Dispatch<React.SetStateAction<GHBranch[]>>;
+  areReposLoading: boolean;
 };
 
 export const RepositoryModal = ({
-	                                onCodemodRun,
-	                                setBranchesToShow,
-	                                branchesToShow,
-	                                hideRepositoryModal,
-	                                isRepositoryModalShown,
-	                                repositoriesToShow,
-	                                areReposLoading,
-                                }: RepositoryModalProps) => {
-	const [selectedRepository, setSelectedRepository] =
-		useState<GithubRepository>();
-	const selectRepository = (name: GithubRepository["full_name"]) => {
-		setBranchesToShow([]);
-		setSelectedRepository(
-			repositoriesToShow.find((repo) => repo.full_name === name),
-		);
-	};
+  onCodemodRun,
+  setBranchesToShow,
+  branchesToShow,
+  hideRepositoryModal,
+  isRepositoryModalShown,
+  repositoriesToShow,
+  areReposLoading,
+}: RepositoryModalProps) => {
+  const [selectedRepository, setSelectedRepository] =
+    useState<GithubRepository>();
+  const selectRepository = (name: GithubRepository["full_name"]) => {
+    setBranchesToShow([]);
+    setSelectedRepository(
+      repositoriesToShow.find((repo) => repo.full_name === name),
+    );
+  };
 
-	const {
-		setSelectedBranch,
-		selectedBranch,
-		selectBranch,
-		isFetching: areBranchesLoading,
-	} = useBranchLogic({
-		branchesToShow,
-		setBranchesToShow,
-		selectedRepository,
-	});
+  const {
+    setSelectedBranch,
+    selectedBranch,
+    selectBranch,
+    isFetching: areBranchesLoading,
+  } = useBranchLogic({
+    branchesToShow,
+    setBranchesToShow,
+    selectedRepository,
+  });
 
-<<<<<<< HEAD
-	const [codemodNameInput, setCodemodNameInput] = useState<string>();
-
-	const handleCodemodRun = useHandleCodemodRun({
-		onCodemodRun,
-		codemodName: codemodNameInput,
-		selectedRepository,
-		selectedBranch,
-	});
-
-	const handleButtonClick = async () => {
-		await handleCodemodRun();
-		setSelectedRepository(undefined);
-		setSelectedBranch(undefined);
-		setCodemodNameInput("");
-		hideRepositoryModal();
-	};
-
-	const renderHint = () => {
-		if (!selectedRepository) {
-			return "Select repository to run the codemod";
-		}
-		if (!selectedBranch) {
-			return "Select branch to run the codemod";
-		}
-		if (!codemodNameInput) {
-			return "Enter a codemod name to run the codemod";
-		}
-		return null;
-	};
-
-	const isButtonDisabled = [
-		selectedRepository,
-		selectedBranch,
-		codemodNameInput,
-	].some((item) => !item);
-=======
   const handleCodemodRun = useHandleCodemodRun({
     onCodemodRun,
     selectedRepository,
@@ -117,34 +76,10 @@
   const isButtonDisabled = [selectedRepository, selectedBranch].some(
     (item) => !item,
   );
->>>>>>> 53a28b20
 
-	return isRepositoryModalShown ? (
-		<Modal onClose={ hideRepositoryModal } centered transparent={ false }>
-			<h2 className="text-center p-2">Run Codemod on Github branch</h2>
-
-<<<<<<< HEAD
-			<div className="flex justify-center items-center p-4 bg-white min-w-[400px] rounded-lg border-0">
-				<Input
-					type="text"
-					value={ codemodNameInput }
-					placeholder="Codemod name (required)"
-					onChange={ (event: {
-						target: { value: SetStateAction<string | undefined> };
-					}) => setCodemodNameInput(event.target.value) }
-				/>
-			</div>
-
-			<DropdownSelector
-				isLoading={ areReposLoading }
-				loadingMessage="Fetching repos"
-				items={ repositoriesToShow }
-				placeholder="Select a repository (required)"
-				onSelect={ selectRepository }
-				selectedValue={ selectedRepository }
-				propName="full_name"
-			/>
-=======
+  return isRepositoryModalShown ? (
+    <Modal onClose={hideRepositoryModal} centered transparent={false}>
+      <h2 className="text-center p-2">Run Codemod on Github branch</h2>
       <DropdownSelector
         isLoading={areReposLoading}
         loadingMessage="Fetching repos"
@@ -154,27 +89,26 @@
         selectedValue={selectedRepository}
         propName="full_name"
       />
->>>>>>> 53a28b20
 
-			<DropdownSelector
-				isLoading={ areBranchesLoading }
-				items={ branchesToShow }
-				loadingMessage="Fetching branches"
-				placeholder="Select a branch (required)"
-				onSelect={ selectBranch }
-				selectedValue={ selectedBranch }
-				propName="name"
-				isDisabled={ isNil(selectedRepository) }
-			/>
+      <DropdownSelector
+        isLoading={areBranchesLoading}
+        items={branchesToShow}
+        loadingMessage="Fetching branches"
+        placeholder="Select a branch (required)"
+        onSelect={selectBranch}
+        selectedValue={selectedBranch}
+        propName="name"
+        isDisabled={isNil(selectedRepository)}
+      />
 
-			<Button
-				className="m-3 text-amber-50"
-				onClick={ handleButtonClick }
-				hint={ <p className="font-normal">{ renderHint() }</p> }
-				disabled={ isButtonDisabled }
-			>
-				Run Codemod
-			</Button>
-		</Modal>
-	) : null;
+      <Button
+        className="m-3 text-amber-50"
+        onClick={handleButtonClick}
+        hint={<p className="font-normal">{renderHint()}</p>}
+        disabled={isButtonDisabled}
+      >
+        Run Codemod
+      </Button>
+    </Modal>
+  ) : null;
 };