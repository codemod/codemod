--- conflicted
+++ resolved
@@ -8,10 +8,6 @@
   ACCESS_TOKEN_COMMANDS,
   ACCESS_TOKEN_REQUESTED_BY_CLI_STORAGE_KEY,
 } from "@/constants";
-<<<<<<< HEAD
-=======
-import { useAuth, useUser } from "@clerk/nextjs";
->>>>>>> f63d45a1
 import { Dialog, DialogContent } from "@studio/components/ui/dialog";
 import { SEARCH_PARAMS_KEYS } from "@studio/store/initialState";
 import { useSession } from "next-auth/react";
@@ -52,47 +48,6 @@
       return;
     }
 
-<<<<<<< HEAD
-    console.log("isSignedIn1111", isSignedIn);
-
-    // (async () => {
-    //   const clerkToken = await getToken();
-    //   if (clerkToken === null) {
-    //     return;
-    //   }
-    //   const timestamp =
-    //     ACCESS_TOKEN_COMMANDS.find((x) => localStorage.getItem(x)) ?? null;
-
-    //   if (
-    //     timestamp === null ||
-    //     new Date().getTime() - Number.parseInt(timestamp, 10) > TWO_MINS_IN_MS
-    //   ) {
-    //     return;
-    //   }
-
-    //   if (localStorage.getItem(ACCESS_TOKEN_REQUESTED_BY_CLI_STORAGE_KEY)) {
-    //     const [sessionId, iv] =
-    //       localStorage
-    //         .getItem(ACCESS_TOKEN_REQUESTED_BY_CLI_STORAGE_KEY)
-    //         ?.split(",") || [];
-
-    //     // Polling should pick it up
-    //     try {
-    //       await populateLoginIntent({
-    //         clerkToken,
-    //         sessionId,
-    //         iv,
-    //       });
-    //       onLoginIntentPopulated("success");
-    //     } catch (err) {
-    //       onLoginIntentPopulated("fail");
-    //     }
-    //   }
-    //   ACCESS_TOKEN_COMMANDS.forEach((key) => localStorage.removeItem(key));
-    // })();
-
-=======
->>>>>>> f63d45a1
     return () => {
       if (intervalRef.current) {
         clearInterval(intervalRef.current);
@@ -112,11 +67,6 @@
       return;
     }
 
-<<<<<<< HEAD
-    console.log("isSignedIn222", isSignedIn);
-
-=======
->>>>>>> f63d45a1
     (async () => {
       if (command === ACCESS_TOKEN_REQUESTED_BY_CLI_STORAGE_KEY) {
         const sessionId = searchParams.get(SEARCH_PARAMS_KEYS.SESSION_ID);
@@ -127,43 +77,9 @@
           iv,
         });
 
-<<<<<<< HEAD
-        console.log("url", url);
-
         router.push(url);
       }
     })();
-
-    // if (isSignedIn) {
-    //   (async () => {
-    //     // const clerkToken = await getToken();
-    //     // if (clerkToken === null) {
-    //     //   return;
-    //     // }
-    //     if (command === ACCESS_TOKEN_REQUESTED_BY_CLI_STORAGE_KEY) {
-    //       const sessionId = searchParams.get(SEARCH_PARAMS_KEYS.SESSION_ID);
-    //       const iv = searchParams.get(SEARCH_PARAMS_KEYS.IV);
-
-    //       // Polling should pick it up
-    //       try {
-    //         await populateLoginIntent({
-    //           clerkToken,
-    //           sessionId,
-    //           iv,
-    //         });
-    //         onLoginIntentPopulated("success");
-    //       } catch (err) {
-    //         onLoginIntentPopulated("fail");
-    //       }
-    //     }
-    //   })();
-    //   return;
-    // }
-=======
-        router.push(url);
-      }
-    })();
->>>>>>> f63d45a1
 
     if (command === ACCESS_TOKEN_REQUESTED_BY_CLI_STORAGE_KEY) {
       const sessionId = searchParams.get(SEARCH_PARAMS_KEYS.SESSION_ID);
@@ -174,11 +90,6 @@
       localStorage.setItem(command, new Date().getTime().toString());
     }
 
-<<<<<<< HEAD
-    // router.push("/auth/sign-in");
-
-=======
->>>>>>> f63d45a1
     return () => {
       if (intervalRef.current) {
         clearInterval(intervalRef.current);
