import { spawn } from "node:child_process";
import * as fs from "node:fs";
import { join, sep } from "node:path";
import { glob } from "glob";
import inquirer from "inquirer";
import * as semver from "semver";
import * as v from "valibot";

import { tmpdir } from "node:os";
import { type Printer, chalk } from "@codemod-com/printer";
import { DEFAULT_BUILD_PATH, getCodemodExecutable } from "@codemod-com/runner";
import type { TelemetrySender } from "@codemod-com/telemetry";
import {
  type CodemodConfig,
  buildCodemodSlug,
  doubleQuotify,
  execPromise,
  getCodemodRc,
  getEntryPath,
  tarInMemory,
} from "@codemod-com/utilities";
import { version as cliVersion } from "#/../package.json";
import { extractPrintableApiError, getCodemod, publish } from "#api.js";
import { getCurrentUserOrLogin } from "#auth-utils.js";
import { handleInitCliCommand } from "#commands/init.js";
import type { TelemetryEvent } from "#telemetry.js";
import { isFile } from "#utils/general.js";

const API_KEY = process.env.CODEMOD_API_KEY;

export const handlePublishCliCommand = async (options: {
  printer: Printer;
  source: string;
  telemetry: TelemetrySender<TelemetryEvent>;
  esm?: boolean;
  namespace?: string;
}) => {
  let { source, printer, telemetry, esm } = options;

  const requestCredentials = await (async () => {
    if (API_KEY) {
      return { apiKey: API_KEY };
    }

    const { token } = await getCurrentUserOrLogin({
      message: "Authentication is required to publish codemods. Proceed?",
      printer,
    });

    return { accessToken: token };
  })();

  const getNamespace = async (
    codemodRc: NonNullable<Awaited<ReturnType<typeof getCodemodRc>>["config"]>,
  ) => {
    if (API_KEY) {
      return options.namespace;
    }

    const { allowedNamespaces, organizations } = await getCurrentUserOrLogin({
      message: "Authentication is required to publish codemods. Proceed?",
      printer,
    });

    if (allowedNamespaces.length > 1 && !codemodRc.name.startsWith("@")) {
      const { namespace } = await inquirer.prompt<{ namespace: string }>({
        type: "list",
        name: "namespace",
        choices: allowedNamespaces,
        default: allowedNamespaces.find(
          (ns) =>
            !organizations.map((org) => org.organization.slug).includes(ns),
        ),
        message:
          "You have access to multiple namespaces. Please choose which one you would like to publish the codemod under.",
      });

      return namespace;
    }
  };

  const formData = new FormData();
  const excludedPaths = [
    "node_modules/**",
    ".git/**",
    "dist/**",
    "**/.DS_Store",
    "**/.gitignore",
  ];

  if (await isFile(source)) {
    source = await handleInitCliCommand({
      printer,
      source,
      target: tmpdir(),
      noLogs: true,
      noFixtures: true,
      build: true,
      esm,
    });

    const { choice } = await inquirer.prompt<{ choice: string }>({
      name: "choice",
      type: "list",
      message:
        "Would you like to adjust the README description file before publishing?",
      choices: [
        "Yes, refine the README.md file",
        "No, publish without a description",
      ],
      default: "No, publish without a description",
    });

    if (choice.startsWith("Yes")) {
      const editor = process.env.EDITOR || process.env.VISUAL || "nano";

      await new Promise<void>((resolve, reject) => {
        const editorProcess = spawn(editor, [join(source, "README.md")], {
          stdio: "inherit", // Inherit the stdio to allow the editor to interact with the terminal
        });

        editorProcess.on("error", (err) => {
          reject(
            new Error(`Failed to start editor '${editor}': ${err.message}`),
          );
        });

        editorProcess.on("exit", (code) => {
          if (code !== 0) {
            reject(new Error(`Editor process exited with code ${code}`));
          } else {
            resolve();
          }
        });
      });
    } else {
      excludedPaths.push("**/README.md");
    }
  }

  const { config: codemodRc } = await getCodemodRc({
    source,
    throwOnNotFound: true,
  });

  const updateCodemodRC = async (newRc: CodemodConfig) => {
    try {
      await fs.promises.writeFile(
        join(source, ".codemodrc.json"),
        JSON.stringify(newRc, null, 2),
      );
    } catch (err) {
      //
    }
  };

  let bumpedVersion = false;
  const existingCodemod = await getCodemod(
    buildCodemodSlug(codemodRc.name),
    requestCredentials,
  ).catch(() => null);

  console.log("existingCodemod", existingCodemod);

  if (existingCodemod !== null) {
    if (
      existingCodemod.versions.find(
        ({ version }) => version === codemodRc.version,
      )
    ) {
      codemodRc.version = semver.inc(codemodRc.version, "patch") ?? "0.0.1";
      await updateCodemodRC(codemodRc);
      bumpedVersion = true;
    }
<<<<<<< HEAD
  } else if (allowedNamespaces.length > 1 && !codemodRc.name.startsWith("@")) {
    const { namespace } = await inquirer.prompt<{ namespace: string }>({
      type: "list",
      name: "namespace",
      choices: allowedNamespaces,
      default: allowedNamespaces.find(
        (ns: any) => !organizations.map((org: any) => org.slug).includes(ns),
      ),
      message:
        "You have access to multiple namespaces. Please choose which one you would like to publish the codemod under.",
    });
=======
  } else {
    const namespace = await getNamespace(codemodRc);
>>>>>>> 39309a30

    if (namespace) {
      formData.append("namespace", namespace);
    }
  }

  if (codemodRc.engine !== "recipe") {
    await getEntryPath({
      source,
      throwOnNotFound: true,
    });
  }

  let gitUrl = codemodRc.meta?.git ?? null;
  if (gitUrl === null) {
    const repoGitUrl = await execPromise("git config --get remote.origin.url", {
      cwd: source,
    }).catch(() => null);

    if (repoGitUrl !== null) {
      const url = repoGitUrl.stdout.trim();

      gitUrl = url.startsWith("git@")
        ? `https://${url.slice(4).replace(":", "/")}`
        : url;
    } else {
      const { gitUrl: userAnsweredGitUrl } = await inquirer.prompt<{
        gitUrl: string;
      }>({
        type: "input",
        name: "gitUrl",
        suffix: " (leave empty if none)",
        message:
          "Enter the URL of the git repository where this codemod is located.",
        validate: (input) => {
          const stringParsingResult = v.safeParse(v.string(), input);
          if (stringParsingResult.success === false) {
            return stringParsingResult.issues[0].message;
          }

          const stringInput = stringParsingResult.output;
          if (stringInput.length === 0) {
            return true;
          }

          const urlParsingResult = v.safeParse(
            v.pipe(v.string(), v.url()),
            stringInput,
          );
          if (urlParsingResult.success === false) {
            return urlParsingResult.issues[0].message;
          }

          return true;
        },
      });

      if (userAnsweredGitUrl?.length > 0) {
        gitUrl = userAnsweredGitUrl;

        try {
          await execPromise("git init", { cwd: source });
          await execPromise(`git remote add origin ${userAnsweredGitUrl}`, {
            cwd: source,
          });
        } catch (err) {}
      }
    }

    // If it was null but we changed it, we need to update the RC file
    if (gitUrl !== null) {
      codemodRc.meta = { tags: [], ...codemodRc.meta, git: gitUrl };
      await updateCodemodRC(codemodRc);
    }
  }

  if (!codemodRc.meta?.tags || codemodRc.meta.tags.length === 0) {
    const { tags } = await inquirer.prompt<{
      tags: string;
    }>({
      type: "input",
      name: "tags",
      suffix:
        "\nExample: react, javascript, tailwind\nNote: tags help with codemod discoverability and allow us to recommend them where appropriate.\nYou can leave this empty if you don't want to add any tags.\nTags:",
      message:
        "Provide a list of tags for this codemod as a comma-separated string",
    });

    const tagsList =
      tags
        ?.split(",")
        .map((tag) => tag.trim())
        .filter(Boolean) ?? [];

    if (tagsList.length > 0) {
      codemodRc.meta = { ...codemodRc.meta, tags: tagsList };

      await updateCodemodRC(codemodRc);
    }
  }

  const codemodFilePaths = await glob("**/*", {
    cwd: source,
    ignore: excludedPaths,
    absolute: true,
    dot: true,
    nodir: true,
  });

  const codemodFileBuffers = await Promise.all(
    codemodFilePaths.map(async (path) => {
      const searchTerm = `${source}${sep}`;

      return {
        name: path
          .slice(path.indexOf(searchTerm) + searchTerm.length)
          .replace(/\\/g, "/"),
        data: await fs.promises.readFile(path),
      };
    }),
  );

  if (codemodRc.engine !== "recipe") {
    const builtExecutable = await getCodemodExecutable(
      source,
      esm,
      codemodRc.engine,
      false,
    ).catch(() => null);

    if (builtExecutable === null) {
      throw new Error(
        chalk(
          "Failed to build the codemod executable.",
          "Please ensure that the node_modules are installed and the codemod is correctly configured.",
        ),
      );
    }

    const cdmdDistPath = join(source, "cdmd_dist");
    await fs.promises.mkdir(cdmdDistPath, { recursive: true });
    await fs.promises.writeFile(
      join(cdmdDistPath, "index.cjs"),
      builtExecutable,
      "utf8",
    );

    codemodFileBuffers.push({
      name: DEFAULT_BUILD_PATH,
      data: Buffer.from(builtExecutable),
    });
  }

  const archiveBuf = await tarInMemory(codemodFileBuffers);

  if (archiveBuf === null) {
    throw new Error("Failed to read the tar archive of the codemod.");
  }

  formData.append(
    "codemod.tar.gz",
    new Blob([archiveBuf], { type: "application/gzip" }),
  );

  const publishSpinner = printer.withLoaderMessage(
    chalk.cyan(
      "Publishing the codemod using name from",
      chalk.bold(".codemodrc.json"),
      "file:",
      chalk.bold(doubleQuotify(codemodRc.name)),
    ),
  );

  try {
    await publish(requestCredentials, formData);
    publishSpinner.succeed();
  } catch (error) {
    publishSpinner.fail();

    const message = extractPrintableApiError(error);
    const errorMessage = `${chalk.bold(
      `Could not publish the "${codemodRc.name}" codemod`,
    )}:\n${message}`;

    return printer.printOperationMessage({
      kind: "error",
      message: errorMessage,
    });
  } finally {
    if (source.includes(tmpdir())) {
      await fs.promises.rm(source, { recursive: true, force: true });
    }
  }

  telemetry.sendEvent({
    kind: "codemodPublished",
    codemodName: codemodRc.name,
    version: codemodRc.version,
    cliVersion,
  });

  printer.printConsoleMessage(
    "info",
    chalk.bold.cyan(
      `Codemod was successfully published to the registry under the name "${codemodRc.name}".`,
      bumpedVersion
        ? chalk.yellow(
            `\nVersion was automatically bumped to ${chalk.green(codemodRc.version)}.`,
            "Please resort to bumping it manually during your next publish to ensure correct versioning.",
          )
        : "",
    ),
  );

  printer.printConsoleMessage(
    "info",
    `\nNow, you can run the codemod anywhere:\n${chalk.bold(
      `$ codemod ${codemodRc.name}`,
    )}`,
  );

  return codemodRc;
};<|MERGE_RESOLUTION|>--- conflicted
+++ resolved
@@ -172,7 +172,6 @@
       await updateCodemodRC(codemodRc);
       bumpedVersion = true;
     }
-<<<<<<< HEAD
   } else if (allowedNamespaces.length > 1 && !codemodRc.name.startsWith("@")) {
     const { namespace } = await inquirer.prompt<{ namespace: string }>({
       type: "list",
@@ -184,10 +183,6 @@
       message:
         "You have access to multiple namespaces. Please choose which one you would like to publish the codemod under.",
     });
-=======
-  } else {
-    const namespace = await getNamespace(codemodRc);
->>>>>>> 39309a30
 
     if (namespace) {
       formData.append("namespace", namespace);
