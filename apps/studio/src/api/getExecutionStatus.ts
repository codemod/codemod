<<<<<<< HEAD
import { type AxiosError } from "axios";
=======
import type { AxiosError } from "axios";
import { GET_EXECUTION_STATUS } from "../constants";
>>>>>>> 307246ad
import { Either } from "../utils/Either";

type GetExecutionStatusResponse = Readonly<{ message: string }> &
	(
		| Readonly<{
				status: "idle";
		  }>
		| Readonly<{
				status: "progress";
				progressInfo: { total: number; processed: number } | null;
		  }>
		| Readonly<{
				status: "done";
				result: { link: string };
		  }>
		| Readonly<{
				status: "error";
		  }>
	);

type GetExecutionStatusRequest = Readonly<{
	token: string;
	executionId: string;
}>;

let i = 0;
const codemodRunStatusResponses: GetExecutionStatusResponse[] = [
	{
		status: "progress",
		message: "Fetching repo...",
		progressInfo: null,
	},
	{
		status: "progress",
		message: "Processing files: 300/12345",
		progressInfo: { processed: 300, total: 12345 },
	},
	{
		status: "progress",
		message: "Processing files: 2500/12345",
		progressInfo: { processed: 2500, total: 12345 },
	},
	{
		status: "progress",
		message: "Processing files: 10000/12345",
		progressInfo: { processed: 10000, total: 12345 },
	},
	{
		status: "done",
		message: "",
		result: { link: "http://github.com/cal.com" },
	},
];
const getExecutionStatus = async ({
	executionId,
	token,
}: GetExecutionStatusRequest): Promise<
	Either<Error, GetExecutionStatusResponse>
> => {
	try {
		// const res = await apiClient.post<GetExecutionStatusResponse>(
		//   GET_EXECUTION_STATUS,
		//   {
		//     executionId,
		//   },
		//   {
		//     headers: {
		//       Authorization: `Bearer ${token}`,
		//     },
		//   }
		// );

		// @TODO mock
		const mockedRes = codemodRunStatusResponses[i % 5];
		i++;

		if (!mockedRes) {
			throw Error("");
		}

		return Either.right(mockedRes);
	} catch (e) {
		const err = e as AxiosError<{ message?: string }>;
		return Either.left(new Error(err.response?.data.message ?? err.message));
	}
};

export type { GetExecutionStatusRequest, GetExecutionStatusResponse };
export default getExecutionStatus;<|MERGE_RESOLUTION|>--- conflicted
+++ resolved
@@ -1,62 +1,20 @@
-<<<<<<< HEAD
-import { type AxiosError } from "axios";
-=======
 import type { AxiosError } from "axios";
 import { GET_EXECUTION_STATUS } from "../constants";
->>>>>>> 307246ad
 import { Either } from "../utils/Either";
+import apiClient from "./client";
 
-type GetExecutionStatusResponse = Readonly<{ message: string }> &
-	(
-		| Readonly<{
-				status: "idle";
-		  }>
-		| Readonly<{
-				status: "progress";
-				progressInfo: { total: number; processed: number } | null;
-		  }>
-		| Readonly<{
-				status: "done";
-				result: { link: string };
-		  }>
-		| Readonly<{
-				status: "error";
-		  }>
-	);
+type GetExecutionStatusResponse = Readonly<{
+	status: "progress" | "done";
+	statusMessage: string; // "waiting for execution to start" | "fetching repo" | "processing files: 100/1000"
+	result: { link: string } | null; // link to Github branch / PR created by the execution
+	progressInfo: { processed: number; total: number } | null;
+}>;
 
 type GetExecutionStatusRequest = Readonly<{
 	token: string;
 	executionId: string;
 }>;
 
-let i = 0;
-const codemodRunStatusResponses: GetExecutionStatusResponse[] = [
-	{
-		status: "progress",
-		message: "Fetching repo...",
-		progressInfo: null,
-	},
-	{
-		status: "progress",
-		message: "Processing files: 300/12345",
-		progressInfo: { processed: 300, total: 12345 },
-	},
-	{
-		status: "progress",
-		message: "Processing files: 2500/12345",
-		progressInfo: { processed: 2500, total: 12345 },
-	},
-	{
-		status: "progress",
-		message: "Processing files: 10000/12345",
-		progressInfo: { processed: 10000, total: 12345 },
-	},
-	{
-		status: "done",
-		message: "",
-		result: { link: "http://github.com/cal.com" },
-	},
-];
 const getExecutionStatus = async ({
 	executionId,
 	token,
@@ -64,27 +22,19 @@
 	Either<Error, GetExecutionStatusResponse>
 > => {
 	try {
-		// const res = await apiClient.post<GetExecutionStatusResponse>(
-		//   GET_EXECUTION_STATUS,
-		//   {
-		//     executionId,
-		//   },
-		//   {
-		//     headers: {
-		//       Authorization: `Bearer ${token}`,
-		//     },
-		//   }
-		// );
+		const res = await apiClient.post<GetExecutionStatusResponse>(
+			GET_EXECUTION_STATUS,
+			{
+				executionId,
+			},
+			{
+				headers: {
+					Authorization: `Bearer ${token}`,
+				},
+			},
+		);
 
-		// @TODO mock
-		const mockedRes = codemodRunStatusResponses[i % 5];
-		i++;
-
-		if (!mockedRes) {
-			throw Error("");
-		}
-
-		return Either.right(mockedRes);
+		return Either.right(res.data);
 	} catch (e) {
 		const err = e as AxiosError<{ message?: string }>;
 		return Either.left(new Error(err.response?.data.message ?? err.message));
