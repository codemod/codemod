--- conflicted
+++ resolved
@@ -44,34 +44,15 @@
         Set up group access tokens
       </Card>
     </CardGroup>
-<<<<<<< HEAD
-=======
-    
-    <Warning>
-      If the user requesting installation isn't an organization admin, they may see an error. Ask an organization admin to approve the installation.
-    </Warning>
->>>>>>> 998ca382
   </Step>
 
   <Step title="Configure and run your Campaign">
     In the Campaign creation flow:
-<<<<<<< HEAD
     
     1. **Select target repository**
     2. **Configure parameters** (if the codemod supports them)
     3. **Name your Campaign**
     4. **Review**, **Create**, and **Run** your Campaign
-=======
-    
-    1. **Select target repository**
-    2. **Configure parameters** (if the codemod supports them)
-    3. **Name your Campaign**
-    4. **Review**, **Create**, and **Run** your Campaign
-    
-    <Check>
-      The Campaign will create a pull request with the code changes. You'll receive a notification when the PR is ready to review.
-    </Check>
->>>>>>> 998ca382
   </Step>
 </Steps>
 
@@ -123,18 +104,10 @@
 <Card title="Project Management Integrations" icon="tasks">
 Connect Jira to sync Campaign progress with your project management tools. Link Campaigns to Jira epics for unified tracking and bidirectional status updates.
 
-<b>Learn more:</b> [Jira Integration](/integrations/jira)
+<b>Learn more:</b> [Codemod Registry](/registry#private-access)
 </Card>
 
 ## Getting Help
 
 - **[Slack Community](https://go.codemod.com/community)** - Join our Slack Community for support, answers, and help from the Codemod team & community.
-<<<<<<< HEAD
-- **[Contact Us](https://codemod.com/contact)** - Visit our contact page for support, questions, or to get in touch with the Codemod team.
-=======
-- **[Contact Us](https://codemod.com/contact)** - Visit our contact page for support, questions, or to get in touch with the Codemod team.
-
-<Info>
-If you are a framework or library maintainer looking to build and ship codemods to your community, follow the OSS path in [Build & publish codemods](/oss) under `OSS & Community`.
-</Info>
->>>>>>> 998ca382
+- **[Contact Us](https://codemod.com/contact)** - Visit our contact page for support, questions, or to get in touch with the Codemod team.